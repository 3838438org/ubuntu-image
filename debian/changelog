<<<<<<< HEAD
ubuntu-image (1.1+16.04ubuntu4) xenial; urgency=medium

  * Drop part of the xenial delta, adding the fakeroot dependency as per master.
    Properly handling the lack of the dependency and still getting 100% code
    coverage on all series requires too much unnecessary work.  (LP: #1709029)

 -- Łukasz 'sil2100' Zemczak <lukasz.zemczak@ubuntu.com>  Tue, 08 Aug 2017 10:44:33 +0200

ubuntu-image (1.1+16.04ubuntu3) xenial; urgency=medium
=======
ubuntu-image (1.2+18.04ubuntu1) bionic; urgency=medium

  [ Łukasz 'sil2100' Zemczak ]
  * Add a generic hook mechanism and add our first supported snap-image hook:
    post-populate-rootfs.  (LP: #1672436)
  * Document the newly added hook API in the ubuntu-image manpage.
    (LP: #1715849)
  * Make sure ubuntu-image has 100% code-coverage after getting the classic
    image support added.

  [ Gary Wang ]
  * Add classic image creation support.  (LP: #1726391)

 -- Łukasz 'sil2100' Zemczak <lukasz.zemczak@ubuntu.com>  Mon, 31 Jul 2017 15:54:06 +0200

ubuntu-image (1.1+17.10ubuntu3) artful; urgency=medium
>>>>>>> 4415efd6

  * Only run the snap.sh test on github PRs as it doesn't make sense to run it
    as part of regular deb package migration.  (LP: #1704979)

 -- Łukasz 'sil2100' Zemczak <lukasz.zemczak@ubuntu.com>  Wed, 19 Jul 2017 15:31:06 +0200

ubuntu-image (1.1+16.04ubuntu1) xenial; urgency=medium

  [ Łukasz 'sil2100' Zemczak ]
  * SRU tracking number LP: #1702933
  * Fix snapcraft.yaml for classic snappage.  (LP:1673576)
  * Add a new step in the builder that generates .manifest files listing all
    snaps installed in the resulting image.  (LP:1680574)
  * Further fixes to snapcraft.yaml, making sure that we only have one
    ubuntu-image version installed in the snap.  (LP:1692901)
  * Move files around during snap build to have all needed libraries and python
    files in common accessible paths, install missing dependencies into the
    snap.  (LP:1694982, LP:1694993)

  [ Michael Vogt ]
  * Use fakeroot when running mkfs.ext4.  (LP:1702628)

  [ Steve Langasek ]
  * Add fakeroot to the snapcraft.yaml and as a test dep.  (LP:1702628)

 -- Łukasz 'sil2100' Zemczak <lukasz.zemczak@ubuntu.com>  Fri, 21 Apr 2017 19:35:00 +0200

ubuntu-image (1.0+16.04ubuntu1) xenial; urgency=medium

  * SRU tracking number LP: #1672755
  * Exit with a console message instead of crashing when the contents of a
    partition does not fit within the specified size.  (LP:1666580)
  * Don't install an unusable global flake8 extension.  (LP:1631156)
  * Fix the autopkgtests to use --output-dir instead of the obsolete
    --output command line switch.  (LP:1667140)
  * Added ``--image-file-list`` command line argument to record the paths
    of all the disk image files written.
  * Added an autopkgtest to prove that generated images can be
    successfully booted (on amd64 only).  (LP:1625732)
  * Add an autopkgtest for ensuring each PR has a changelog entry and a bug
    linked to it.  (LP:1655671)
  * Make ubuntu-image a classic confinement snap.  (LP:1638645)

 -- Barry Warsaw <barry@ubuntu.com>  Wed, 22 Feb 2017 11:30:01 -0500

ubuntu-image (0.15+16.04ubuntu1) xenial; urgency=medium

  * SRU tracking number LP: #1665014
  * ubuntu-image now supports gadget.yaml files with multiple volume
    specifications.  Each volume describes a different disk image.  For
    the multi-volume case, no implicit root file system structure is added
    at all; the root file system partition must be defined in the
    gadget.yaml.  -o/--output is ignored in the multi-volume case.
    (LP:1641727)
  * Add -O/--output-dir command line options.  Disk image files are
    written here using the volume name and a .img suffix.  Deprecate
    -o/--output.  -O and -o are mutually exclusive.
  * Handle structure parts with size or offset < 1MiB.  (LP:1630709)
  * Warn when the size or offset is not a multiple of the sector size.
    (LP:1663172 and LP:1621151)
  * Allow and ignore any string values in the ``defaults`` section.
    (LP:1661515)
  * Handle a couple more cases where ubuntu-image as a snap cannot read
    from /tmp (model assertions and extra snaps).  (LP:1663424)
  * Add a release script.  (LP:1655669)
  * Version numbers for the snap now say "+snap" instead of "+real".
    (LP:1664296)

 -- Barry Warsaw <barry@ubuntu.com>  Mon, 06 Feb 2017 18:36:02 -0500

ubuntu-image (0.14+16.04ubuntu2) xenial; urgency=medium

  * SRU tracking bug LP: #1655133
  * d/changelog: Clean up bug tags so as not to confuse SRU linkage.

 -- Barry Warsaw <barry@ubuntu.com>  Fri, 20 Jan 2017 09:59:20 -0500

ubuntu-image (0.14+16.04ubuntu1) xenial; urgency=medium

  * Add CI for Python 3.6.  (LP:1650402)
  * Fix the test suite for sparse files on ZFS.  (LP:1656371)
  * d/t/control: Add Restriction: isolation-machine for the mount test
    since devmapper is not namespaced and thus can interfere with other
    containers.  This will prevent the test from running in schroot and
    lxd/lxc backends, but will continue to run in qemu backends.
    (LP:1656391)

 -- Barry Warsaw <barry@ubuntu.com>  Fri, 13 Jan 2017 18:20:39 -0500

ubuntu-image (0.13+16.04ubuntu2) xenial; urgency=medium

  * d/tests/mount: Fix a typo and handle a case where the root file system
    isn't found.

 -- Barry Warsaw <barry@ubuntu.com>  Tue, 10 Jan 2017 17:33:58 -0500

ubuntu-image (0.13+16.04ubuntu1) xenial; urgency=medium

  * Refuse to write images to /tmp when running ubuntu-image as a snap,
    since the snap's /tmp is not accessible to the user.  (LP:1646968)
  * When sparse copying the resulting disk image, don't try to preserve
    mode,ownership,timestamps.  Over remote file systems (e.g. afp, hgfs)
    this can fail.  Over local file systems, they'll be preserved anyway.
    (LP:1637554)
  * Use the `role` attribute of the gadget.yaml when creating images,
    especially for `role:mbr` and `role:system-data` (LP:1642914 and
    LP:1643086)
  * d/tests/mount: Switch to the stable channel for snaps.
  * Make the test suite immune to the locale.  (LP:1638570)

 -- Barry Warsaw <barry@ubuntu.com>  Mon, 09 Jan 2017 15:38:40 -0500

ubuntu-image (0.12+16.04ubuntu1) xenial; urgency=medium

  * SRU tracking bug LP: #1646608
  * Revert previous change which sorted structure volumes by their
    offset.  Instead, we preserve gadget.yaml order for purposes of
    partition numbering, but we still provide implicit offsets when they
    are missing, and we still sanity check for partition overlap.
    (LP:1642999)
  * Provide human-readable error messages on gadget.yaml parser failures,
    not Python tracebacks (unless --debug is given).  (LP:1617421)
  * Change the way we invoke the autopkgtests.
    - Use a standard d/t/control file instead of d/t/control.autodep8.  We
      were only using the Python 3 import test anyway.
    - Add an import.sh stanza to reproduce the Python 3 import bits we
      lost by removing autodep8.
    - Turn the `tox -e coverage` Test-Command into a separate test
      script so that we can manipulate the $UBUNTU_IMAGE_CODENAME
      environment variable.  This is used by tox.ini to select an
      appropriate *-coverage.ini file since Xenial does not and cannot
      cover certain code paths.  Everything after Xenial gets named 'devel'.
    - Narrow the dependencies so that they aren't just importing all
      binary packages.  The effects may be similar, but EIBTI.
  * d/control: Drop Testsuite header; we're not doing autodep8 anymore.
  * Rename the environment variable $UBUNTUIMAGE_MOCK_SNAP to
    $UBUNTU_IMAGE_MOCK_SNAP for consistency.
  * Skip some tests which touch the actual store when running without
    network access (e.g. during package build time).
  * Move the __version__ calculation to the package's __init__.py
  * Parse all YAML integer-like values as strings, and then turn them into
    integers if necessary during post-processing.  (LP:1640523)
  * gadget.yaml files can include an optional `format` key which names the
    version number supported by the gadget.yaml.  Currently only format 0
    is supported, which is a legacy version (omitting the format is
    equivalent).  (LP:1638926)
  * d/control: Add run-time dependencies which are missing from snapd but
    are required for `snap prepare-image`.  (LP:1642427)
  * Structures with type='mbr' are deprecated.  Use structure role
    instead.  (LP:1638660)
  * mbr structures must start at offset 0.  (LP:1630769)
  * Fixed sanity checking of --image-size argument for out-of-offset-order
    structure definitions.  (LP:1643598)
  * Prevent wrapping blobs in disk partitions by using the `type: bare`
    structure key.  (LP:1645750)

 -- Barry Warsaw <barry@ubuntu.com>  Tue, 08 Nov 2016 17:31:21 -0500

ubuntu-image (0.11+16.04ubuntu1) xenial; urgency=medium

  * SRU tracking bug LP: #1639381
  * Sort the structures in a volume by their offset, even if the offset is
    defined implicitly (i.e. not present in the gadget.yaml).  Also, check
    for any structure conflicts and raise a ValueError in that case.
    (LP:1631423)
  * offset-write arguments will only accept 32 bit integers.  (LP:1617443)
  * Add a better manpage.  (LP:1638386)
  * Tracebacks in the `snap prepare-image` command are suppressed unless
    --debug is given.  However, the failure is still logged.  (LP:1621445)
  * Handle -but ignore- the gadget.yaml `defaults` section.  (LP:1632449)
  * Structure ids are disallowed on mbr volumes.  (LP:1632724)
  * The package can still be built if python3-debian is not available.

 -- Barry Warsaw <barry@ubuntu.com>  Fri, 04 Nov 2016 18:54:16 -0400

ubuntu-image (0.10+16.04ubuntu2) xenial; urgency=medium

  * 100% test coverage for Xenial. (LP:1637181)
  * SRU tracking bug LP: #1636560

 -- Barry Warsaw <barry@ubuntu.com>  Thu, 27 Oct 2016 18:59:21 -0400

ubuntu-image (0.10+16.04ubuntu1) xenial; urgency=medium

  * Only write out nocloud-net metadata file (thus indicating a local seed
    and preventing a search elsewhere for user data) when the --cloud-init
    parameter is given.  (LP:1633232)

 -- Barry Warsaw <barry@ubuntu.com>  Tue, 25 Oct 2016 09:51:24 -0400

ubuntu-image (0.9+16.04ubuntu1) xenial; urgency=medium

  * SRU tracking bug: LP: #1634218
  * Fix snap creation.  (LP:1631961)
  * Copy everything under <unpackdir>/image into <rootfs>/system-data
    except boot/.  (LP:1632134)
  * Optional --image-size command line option can be used to force the
    resulting disk image to a larger than calculated size.  (LP:1632085)
  * Fix MBR partition size rounding error due to internal bug and implicit
    sfdisk(8) behavior.  Give by Steve Langasek.  (LP:1634557)
  * Added autopkgtests to ensure all official models can be built, and
    their mountable partitions can be mounted.  (LP:1635337)
  * During image building, stash a copy of the gadget.yaml into the workdir.
  * d/control: gdisk is a run-time dependency; remove the duplicate snapd
    run-time dependency.

 -- Barry Warsaw <barry@ubuntu.com>  Mon, 10 Oct 2016 10:48:49 -0400

ubuntu-image (0.7ubuntu1) yakkety; urgency=medium

  [ Steve Langasek ]
  * Don't build 4GB images, instead build images just as large as needed
    to hold the contents and let ubuntu-core resize them dynamically on
    first boot.  LP: #1619362.
  * Ensure cross-filesystem copies don't accidentally de-sparsify our
    image.
  * Update model.assertion test file to be compatible with snapd 2.14.2.
  * debian/control:
    - Declare Testsuite: autopkgtest-pkg-python in debian/control so that the
      package is visible to the test infrastructure.
    - Remove e2fsprogs from Build-Depends and Depends as per lintian.

  [ Barry Warsaw ]
  * Repair snapcraft.yaml for Python plugin changes.
  * Reorganize and flesh out command line options.
  * 100% test coverage. (LP: #1617445)
  * Use only the autopkgtest infrastructure for pull request testing.
    Don't use Travis-CI anymore.  (LP: #1625729)

 -- Barry Warsaw <barry@ubuntu.com>  Thu, 06 Oct 2016 18:46:06 -0400

ubuntu-image (0.6ubuntu3) yakkety; urgency=medium

  * Make the mtools a versioned dep for real, not a versioned build-dep.

 -- Steve Langasek <steve.langasek@ubuntu.com>  Thu, 08 Sep 2016 00:45:37 -0700

ubuntu-image (0.6ubuntu2) yakkety; urgency=medium

  * Add a versioned dependency on a fixed mtools.  LP: #1619718.

 -- Steve Langasek <steve.langasek@ubuntu.com>  Thu, 08 Sep 2016 00:03:19 -0700

ubuntu-image (0.6ubuntu1) yakkety; urgency=medium

  * Add --extra-snaps option to support specifying extra snaps to include.
    LP: #1619219.
  * Show output of snap prep-image, so that the user gets download progress
    instead of long pauses with no activity.  LP: #1619194.
  * Only set UBUNTU_IMAGE_SKIP_COPY_UNVERIFIED_MODEL in tests, now that
    model assertions are live.  LP: #1619374.

 -- Steve Langasek <steve.langasek@ubuntu.com>  Wed, 07 Sep 2016 08:36:23 -0700

ubuntu-image (0.5ubuntu1) yakkety; urgency=medium

  * Relax versioned build-dependency on e2fsprogs.  Either we have this
    version available in the target release, in which case the versioned
    dependency is not required; or we don't, in which case the testsuite
    already degrades gracefully and we should avoid blocking the build.
  * fix regression in gpt partition handling.

 -- Steve Langasek <steve.langasek@ubuntu.com>  Thu, 01 Sep 2016 01:52:30 -0700

ubuntu-image (0.4ubuntu1) yakkety; urgency=medium

  * More image building fixes: uboot, mbr support now implemented, which
    lets the rpi2 image build.

 -- Steve Langasek <steve.langasek@ubuntu.com>  Wed, 31 Aug 2016 18:27:20 -0700

ubuntu-image (0.3ubuntu1) yakkety; urgency=medium

  * More image building fixes.

 -- Barry Warsaw <barry@ubuntu.com>  Fri, 26 Aug 2016 17:15:53 -0400

ubuntu-image (0.2ubuntu1) yakkety; urgency=medium

  * Some additional fixes needed for RTM.

 -- Barry Warsaw <barry@ubuntu.com>  Fri, 26 Aug 2016 10:35:03 -0400

ubuntu-image (0.1ubuntu1) yakkety; urgency=medium

  * Initial release.

 -- Barry Warsaw <barry@ubuntu.com>  Thu, 25 Aug 2016 17:11:25 -0400<|MERGE_RESOLUTION|>--- conflicted
+++ resolved
@@ -1,14 +1,3 @@
-<<<<<<< HEAD
-ubuntu-image (1.1+16.04ubuntu4) xenial; urgency=medium
-
-  * Drop part of the xenial delta, adding the fakeroot dependency as per master.
-    Properly handling the lack of the dependency and still getting 100% code
-    coverage on all series requires too much unnecessary work.  (LP: #1709029)
-
- -- Łukasz 'sil2100' Zemczak <lukasz.zemczak@ubuntu.com>  Tue, 08 Aug 2017 10:44:33 +0200
-
-ubuntu-image (1.1+16.04ubuntu3) xenial; urgency=medium
-=======
 ubuntu-image (1.2+18.04ubuntu1) bionic; urgency=medium
 
   [ Łukasz 'sil2100' Zemczak ]
@@ -24,8 +13,15 @@
 
  -- Łukasz 'sil2100' Zemczak <lukasz.zemczak@ubuntu.com>  Mon, 31 Jul 2017 15:54:06 +0200
 
-ubuntu-image (1.1+17.10ubuntu3) artful; urgency=medium
->>>>>>> 4415efd6
+ubuntu-image (1.1+16.04ubuntu4) xenial; urgency=medium
+
+  * Drop part of the xenial delta, adding the fakeroot dependency as per master.
+    Properly handling the lack of the dependency and still getting 100% code
+    coverage on all series requires too much unnecessary work.  (LP: #1709029)
+
+ -- Łukasz 'sil2100' Zemczak <lukasz.zemczak@ubuntu.com>  Tue, 08 Aug 2017 10:44:33 +0200
+
+ubuntu-image (1.1+16.04ubuntu3) xenial; urgency=medium
 
   * Only run the snap.sh test on github PRs as it doesn't make sense to run it
     as part of regular deb package migration.  (LP: #1704979)
