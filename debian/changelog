--- conflicted
+++ resolved
@@ -1,7 +1,4 @@
-<<<<<<< HEAD
-ubuntu-image (0.11+16.04ubuntu1) xenial; urgency=medium
-=======
-ubuntu-image (0.12+17.04ubuntu1) zesty; urgency=medium
+ubuntu-image (0.12+16.04ubuntu1) xenial; urgency=medium
 
   * Revert previous change which sorted structure volumes by their
     offset.  Instead, we preserve gadget.yaml order for purposes of
@@ -46,8 +43,7 @@
 
  -- Barry Warsaw <barry@ubuntu.com>  Tue, 08 Nov 2016 17:31:21 -0500
 
-ubuntu-image (0.11+17.04ubuntu1) zesty; urgency=medium
->>>>>>> 5328a7b8
+ubuntu-image (0.11+16.04ubuntu1) xenial; urgency=medium
 
   * SRU tracking bug LP: #1639381
   * Sort the structures in a volume by their offset, even if the offset is
