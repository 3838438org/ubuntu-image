--- conflicted
+++ resolved
@@ -6,12 +6,9 @@
     (LP: #1631423)
   * offset-write arguments will only accept 32 bit integers.  (LP: #1617443)
   * Add a better manpage.  (LP: #1638386)
-<<<<<<< HEAD
-  * The package can still be built if python3-debian is not available.
-=======
   * Tracebacks in the `snap prepare-image` command are suppressed unless
     --debug is given.  However, the failure is still logged.  (LP: #1621445)
->>>>>>> 222f4955
+  * The package can still be built if python3-debian is not available.
 
  -- Barry Warsaw <barry@ubuntu.com>  Tue, 01 Nov 2016 16:52:54 -0400
 
