<<<<<<< HEAD
ubuntu-image (1.0+16.10ubuntu1) yakkety; urgency=medium
=======
ubuntu-image (1.1+17.10ubuntu1) artful; urgency=medium

  [ Łukasz 'sil2100' Zemczak ]
  * Fix snapcraft.yaml for classic snappage.  (LP: #1673576)
  * Add a new step in the builder that generates .manifest files listing all
    snaps installed in the resulting image.  (LP: #1680574)
  * Further fixes to snapcraft.yaml, making sure that we only have one
    ubuntu-image version installed in the snap.  (LP: #1692901)
  * Move files around during snap build to have all needed libraries and python
    files in common accessible paths, install missing dependencies into the
    snap.  (LP: #1694982, LP: #1694993)

  [ Michael Vogt ]
  * Use fakeroot when running mkfs.ext4.  (LP: #1702628)

  [ Steve Langasek ]
  * Add fakeroot to the snapcraft.yaml and as a test dep.  (LP: #1702628)

 -- Łukasz 'sil2100' Zemczak <lukasz.zemczak@ubuntu.com>  Fri, 21 Apr 2017 19:35:00 +0200

ubuntu-image (1.0+17.04ubuntu1) zesty; urgency=medium
>>>>>>> 35bca54e

  * SRU tracking number LP: #1672755
  * Exit with a console message instead of crashing when the contents of a
    partition does not fit within the specified size.  (LP:1666580)
  * Don't install an unusable global flake8 extension.  (LP:1631156)
  * Fix the autopkgtests to use --output-dir instead of the obsolete
    --output command line switch.  (LP:1667140)
  * Added ``--image-file-list`` command line argument to record the paths
    of all the disk image files written.
  * Added an autopkgtest to prove that generated images can be
    successfully booted (on amd64 only).  (LP:1625732)
  * Add an autopkgtest for ensuring each PR has a changelog entry and a bug
    linked to it.  (LP:1655671)
  * Make ubuntu-image a classic confinement snap.  (LP:1638645)

 -- Barry Warsaw <barry@ubuntu.com>  Wed, 22 Feb 2017 11:30:01 -0500

ubuntu-image (0.15+16.10ubuntu1) yakkety; urgency=medium

  * SRU tracking number LP: #1665014
  * ubuntu-image now supports gadget.yaml files with multiple volume
    specifications.  Each volume describes a different disk image.  For
    the multi-volume case, no implicit root file system structure is added
    at all; the root file system partition must be defined in the
    gadget.yaml.  -o/--output is ignored in the multi-volume case.
    (LP:1641727)
  * Add -O/--output-dir command line options.  Disk image files are
    written here using the volume name and a .img suffix.  Deprecate
    -o/--output.  -O and -o are mutually exclusive.
  * Handle structure parts with size or offset < 1MiB.  (LP:1630709)
  * Warn when the size or offset is not a multiple of the sector size.
    (LP:1663172 and LP:1621151)
  * Allow and ignore any string values in the ``defaults`` section.
    (LP:1661515)
  * Handle a couple more cases where ubuntu-image as a snap cannot read
    from /tmp (model assertions and extra snaps).  (LP:1663424)
  * Add a release script.  (LP:1655669)
  * Version numbers for the snap now say "+snap" instead of "+real".
    (LP:1664296)

 -- Barry Warsaw <barry@ubuntu.com>  Mon, 06 Feb 2017 18:36:02 -0500

ubuntu-image (0.14+16.10ubuntu2) yakkety; urgency=medium

  * SRU tracking bug LP: #1655133
  * d/changelog: Clean up bug tags so as not to confuse SRU linkage.

 -- Barry Warsaw <barry@ubuntu.com>  Fri, 20 Jan 2017 09:57:13 -0500

ubuntu-image (0.14+16.10ubuntu1) yakkety; urgency=medium

  * Add CI for Python 3.6.  (LP:1650402)
  * Fix the test suite for sparse files on ZFS.  (LP:1656371)
  * d/t/control: Add Restriction: isolation-machine for the mount test
    since devmapper is not namespaced and thus can interfere with other
    containers.  This will prevent the test from running in schroot and
    lxd/lxc backends, but will continue to run in qemu backends.
    (LP:1656391)

 -- Barry Warsaw <barry@ubuntu.com>  Fri, 13 Jan 2017 18:20:39 -0500

ubuntu-image (0.13+16.10ubuntu2) yakkety; urgency=medium

  * d/tests/mount: Fix a typo and handle a case where the root file system
    isn't found.

 -- Barry Warsaw <barry@ubuntu.com>  Tue, 10 Jan 2017 17:33:58 -0500

ubuntu-image (0.13+16.10ubuntu1) yakkety; urgency=medium

  * Refuse to write images to /tmp when running ubuntu-image as a snap,
    since the snap's /tmp is not accessible to the user.  (LP:1646968)
  * When sparse copying the resulting disk image, don't try to preserve
    mode,ownership,timestamps.  Over remote file systems (e.g. afp, hgfs)
    this can fail.  Over local file systems, they'll be preserved anyway.
    (LP:1637554)
  * Use the `role` attribute of the gadget.yaml when creating images,
    especially for `role:mbr` and `role:system-data` (LP:1642914 and
    LP:1643086)
  * d/tests/mount: Switch to the stable channel for snaps.
  * Make the test suite immune to the locale.  (LP:1638570)

 -- Barry Warsaw <barry@ubuntu.com>  Mon, 09 Jan 2017 15:38:40 -0500

ubuntu-image (0.12+16.10ubuntu1) yakkety; urgency=medium

  * SRU tracking bug LP: #1646608
  * Revert previous change which sorted structure volumes by their
    offset.  Instead, we preserve gadget.yaml order for purposes of
    partition numbering, but we still provide implicit offsets when they
    are missing, and we still sanity check for partition overlap.
    (LP:1642999)
  * Provide human-readable error messages on gadget.yaml parser failures,
    not Python tracebacks (unless --debug is given).  (LP:1617421)
  * Change the way we invoke the autopkgtests.
    - Use a standard d/t/control file instead of d/t/control.autodep8.  We
      were only using the Python 3 import test anyway.
    - Add an import.sh stanza to reproduce the Python 3 import bits we
      lost by removing autodep8.
    - Turn the `tox -e coverage` Test-Command into a separate test
      script so that we can manipulate the $UBUNTU_IMAGE_CODENAME
      environment variable.  This is used by tox.ini to select an
      appropriate *-coverage.ini file since Xenial does not and cannot
      cover certain code paths.  Everything after Xenial gets named 'devel'.
    - Narrow the dependencies so that they aren't just importing all
      binary packages.  The effects may be similar, but EIBTI.
  * d/control: Drop Testsuite header; we're not doing autodep8 anymore.
  * Rename the environment variable $UBUNTUIMAGE_MOCK_SNAP to
    $UBUNTU_IMAGE_MOCK_SNAP for consistency.
  * Skip some tests which touch the actual store when running without
    network access (e.g. during package build time).
  * Move the __version__ calculation to the package's __init__.py
  * Parse all YAML integer-like values as strings, and then turn them into
    integers if necessary during post-processing.  (LP:1640523)
  * gadget.yaml files can include an optional `format` key which names the
    version number supported by the gadget.yaml.  Currently only format 0
    is supported, which is a legacy version (omitting the format is
    equivalent).  (LP:1638926)
  * d/control: Add run-time dependencies which are missing from snapd but
    are required for `snap prepare-image`.  (LP:1642427)
  * Structures with type='mbr' are deprecated.  Use structure role
    instead.  (LP:1638660)
  * mbr structures must start at offset 0.  (LP:1630769)
  * Fixed sanity checking of --image-size argument for out-of-offset-order
    structure definitions.  (LP:1643598)
  * Prevent wrapping blobs in disk partitions by using the `type: bare`
    structure key.  (LP:1645750)

 -- Barry Warsaw <barry@ubuntu.com>  Tue, 08 Nov 2016 17:31:21 -0500

ubuntu-image (0.11+16.10ubuntu1) yakkety; urgency=medium

  * SRU tracking bug LP: #1639381
  * Sort the structures in a volume by their offset, even if the offset is
    defined implicitly (i.e. not present in the gadget.yaml).  Also, check
    for any structure conflicts and raise a ValueError in that case.
    (LP:1631423)
  * offset-write arguments will only accept 32 bit integers.  (LP:1617443)
  * Add a better manpage.  (LP:1638386)
  * Tracebacks in the `snap prepare-image` command are suppressed unless
    --debug is given.  However, the failure is still logged.  (LP:1621445)
  * Handle -but ignore- the gadget.yaml `defaults` section.  (LP:1632449)
  * Structure ids are disallowed on mbr volumes.  (LP:1632724)
  * The package can still be built if python3-debian is not available.

 -- Barry Warsaw <barry@ubuntu.com>  Fri, 04 Nov 2016 18:54:16 -0400

ubuntu-image (0.10+16.10ubuntu1) yakkety; urgency=medium

  * SRU tracking bug LP: #1636560
  * Only write out nocloud-net metadata file (thus indicating a local seed
    and preventing a search elsewhere for user data) when the --cloud-init
    parameter is given.  (LP:1633232)

 -- Barry Warsaw <barry@ubuntu.com>  Tue, 25 Oct 2016 09:51:24 -0400

ubuntu-image (0.9+16.10ubuntu1) yakkety; urgency=medium

  * SRU tracking bug: LP: #1634218
  * Fix snap creation.  (LP:1631961)
  * Copy everything under <unpackdir>/image into <rootfs>/system-data
    except boot/.  (LP:1632134)
  * Optional --image-size command line option can be used to force the
    resulting disk image to a larger than calculated size.  (LP:1632085)
  * Fix MBR partition size rounding error due to internal bug and implicit
    sfdisk(8) behavior.  Give by Steve Langasek.  (LP:1634557)
  * Added autopkgtests to ensure all official models can be built, and
    their mountable partitions can be mounted.  (LP:1635337)
  * During image building, stash a copy of the gadget.yaml into the workdir.
  * d/control: gdisk is a run-time dependency; remove the duplicate snapd
    run-time dependency.

 -- Barry Warsaw <barry@ubuntu.com>  Mon, 10 Oct 2016 10:48:49 -0400

ubuntu-image (0.7ubuntu1) yakkety; urgency=medium

  [ Steve Langasek ]
  * Don't build 4GB images, instead build images just as large as needed
    to hold the contents and let ubuntu-core resize them dynamically on
    first boot.  LP: #1619362.
  * Ensure cross-filesystem copies don't accidentally de-sparsify our
    image.
  * Update model.assertion test file to be compatible with snapd 2.14.2.
  * debian/control:
    - Declare Testsuite: autopkgtest-pkg-python in debian/control so that the
      package is visible to the test infrastructure.
    - Remove e2fsprogs from Build-Depends and Depends as per lintian.

  [ Barry Warsaw ]
  * Repair snapcraft.yaml for Python plugin changes.
  * Reorganize and flesh out command line options.
  * 100% test coverage. (LP: #1617445)
  * Use only the autopkgtest infrastructure for pull request testing.
    Don't use Travis-CI anymore.  (LP: #1625729)

 -- Barry Warsaw <barry@ubuntu.com>  Thu, 06 Oct 2016 18:46:06 -0400

ubuntu-image (0.6ubuntu3) yakkety; urgency=medium

  * Make the mtools a versioned dep for real, not a versioned build-dep.

 -- Steve Langasek <steve.langasek@ubuntu.com>  Thu, 08 Sep 2016 00:45:37 -0700

ubuntu-image (0.6ubuntu2) yakkety; urgency=medium

  * Add a versioned dependency on a fixed mtools.  LP: #1619718.

 -- Steve Langasek <steve.langasek@ubuntu.com>  Thu, 08 Sep 2016 00:03:19 -0700

ubuntu-image (0.6ubuntu1) yakkety; urgency=medium

  * Add --extra-snaps option to support specifying extra snaps to include.
    LP: #1619219.
  * Show output of snap prep-image, so that the user gets download progress
    instead of long pauses with no activity.  LP: #1619194.
  * Only set UBUNTU_IMAGE_SKIP_COPY_UNVERIFIED_MODEL in tests, now that
    model assertions are live.  LP: #1619374.

 -- Steve Langasek <steve.langasek@ubuntu.com>  Wed, 07 Sep 2016 08:36:23 -0700

ubuntu-image (0.5ubuntu1) yakkety; urgency=medium

  * Relax versioned build-dependency on e2fsprogs.  Either we have this
    version available in the target release, in which case the versioned
    dependency is not required; or we don't, in which case the testsuite
    already degrades gracefully and we should avoid blocking the build.
  * fix regression in gpt partition handling.

 -- Steve Langasek <steve.langasek@ubuntu.com>  Thu, 01 Sep 2016 01:52:30 -0700

ubuntu-image (0.4ubuntu1) yakkety; urgency=medium

  * More image building fixes: uboot, mbr support now implemented, which
    lets the rpi2 image build.

 -- Steve Langasek <steve.langasek@ubuntu.com>  Wed, 31 Aug 2016 18:27:20 -0700

ubuntu-image (0.3ubuntu1) yakkety; urgency=medium

  * More image building fixes.

 -- Barry Warsaw <barry@ubuntu.com>  Fri, 26 Aug 2016 17:15:53 -0400

ubuntu-image (0.2ubuntu1) yakkety; urgency=medium

  * Some additional fixes needed for RTM.

 -- Barry Warsaw <barry@ubuntu.com>  Fri, 26 Aug 2016 10:35:03 -0400

ubuntu-image (0.1ubuntu1) yakkety; urgency=medium

  * Initial release.

 -- Barry Warsaw <barry@ubuntu.com>  Thu, 25 Aug 2016 17:11:25 -0400<|MERGE_RESOLUTION|>--- conflicted
+++ resolved
@@ -1,6 +1,3 @@
-<<<<<<< HEAD
-ubuntu-image (1.0+16.10ubuntu1) yakkety; urgency=medium
-=======
 ubuntu-image (1.1+17.10ubuntu1) artful; urgency=medium
 
   [ Łukasz 'sil2100' Zemczak ]
@@ -21,8 +18,7 @@
 
  -- Łukasz 'sil2100' Zemczak <lukasz.zemczak@ubuntu.com>  Fri, 21 Apr 2017 19:35:00 +0200
 
-ubuntu-image (1.0+17.04ubuntu1) zesty; urgency=medium
->>>>>>> 35bca54e
+ubuntu-image (1.0+16.10ubuntu1) yakkety; urgency=medium
 
   * SRU tracking number LP: #1672755
   * Exit with a console message instead of crashing when the contents of a
