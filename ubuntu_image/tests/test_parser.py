"""Tests of the gadget.yaml parser."""

import logging

from contextlib import ExitStack
from ubuntu_image.helpers import GiB, MiB
from ubuntu_image.parser import (
    BootLoader, FileSystemType, GadgetSpecificationError, VolumeSchema, parse)
from ubuntu_image.testing.helpers import LogCapture
from unittest import TestCase
from uuid import UUID


class TestParser(TestCase):
    def test_minimal(self):
        gadget_spec = parse("""\
volumes:
  first-image:
    bootloader: u-boot
    structure:
        - type: 00000000-0000-0000-0000-0000deadbeef
          size: 400M
""")
        self.assertEqual(gadget_spec.device_tree_origin, 'gadget')
        self.assertIsNone(gadget_spec.device_tree)
        self.assertEqual(gadget_spec.volumes.keys(), {'first-image'})
        volume0 = gadget_spec.volumes['first-image']
        self.assertEqual(volume0.schema, VolumeSchema.gpt)
        self.assertEqual(volume0.bootloader, BootLoader.uboot)
        self.assertIsNone(volume0.id)
        self.assertEqual(len(volume0.structures), 1)
        structure0 = volume0.structures[0]
        self.assertIsNone(structure0.name)
        self.assertEqual(structure0.offset, MiB(1))
        self.assertIsNone(structure0.offset_write)
        self.assertEqual(structure0.size, MiB(400))
        self.assertEqual(
            structure0.type, UUID(hex='00000000-0000-0000-0000-0000deadbeef'))
        self.assertIsNone(structure0.id)
        self.assertEqual(structure0.filesystem, FileSystemType.none)
        self.assertIsNone(structure0.filesystem_label)
        self.assertEqual(len(structure0.content), 0)

    def test_device_tree(self):
        gadget_spec = parse("""\
device-tree-origin: kernel
device-tree: dtree
volumes:
  first-image:
    schema: gpt
    bootloader: u-boot
    structure:
        - type: 00000000-0000-0000-0000-0000deadbeef
          size: 400M
""")
        self.assertEqual(gadget_spec.device_tree_origin, 'kernel')
        self.assertEqual(gadget_spec.device_tree, 'dtree')
        self.assertEqual(gadget_spec.volumes.keys(), {'first-image'})

    def test_mbr_schema(self):
        gadget_spec = parse("""\
volumes:
  first-image:
    schema: mbr
    bootloader: u-boot
    structure:
        - type: ef
          size: 400M
""")
        volume0 = gadget_spec.volumes['first-image']
        self.assertEqual(volume0.schema, VolumeSchema.mbr)

    def test_missing_schema(self):
        gadget_spec = parse("""\
volumes:
  first-image:
    bootloader: u-boot
    structure:
        - type: 00000000-0000-0000-0000-0000deadbeef
          size: 400M
""")
        volume0 = gadget_spec.volumes['first-image']
        self.assertEqual(volume0.schema, VolumeSchema.gpt)

    def test_mbr_with_hybrid_type(self):
        gadget_spec = parse("""\
volumes:
  first-image:
    schema: mbr
    bootloader: u-boot
    structure:
        - type: ef,00000000-0000-0000-0000-0000deadbeef
          size: 400M
""")
        volume0 = gadget_spec.volumes['first-image']
        self.assertEqual(volume0.schema, VolumeSchema.mbr)
        partition0 = volume0.structures[0]
        self.assertEqual(
            partition0.type,
            ('EF', UUID(hex='00000000-0000-0000-0000-0000deadbeef')))

    def test_implicit_gpt_with_hybrid_type(self):
        gadget_spec = parse("""\
volumes:
  first-image:
    bootloader: u-boot
    structure:
        - type: 80,00000000-0000-0000-0000-0000deadbeef
          size: 400M
""")
        volume0 = gadget_spec.volumes['first-image']
        partition0 = volume0.structures[0]
        self.assertEqual(
            partition0.type,
            ('80', UUID(hex='00000000-0000-0000-0000-0000deadbeef')))

    def test_explicit_gpt_with_hybrid_type(self):
        gadget_spec = parse("""\
volumes:
  first-image:
    schema: gpt
    bootloader: u-boot
    structure:
        - type: 80,00000000-0000-0000-0000-0000deadbeef
          size: 400M
""")
        volume0 = gadget_spec.volumes['first-image']
        partition0 = volume0.structures[0]
        self.assertEqual(
            partition0.type,
            ('80', UUID(hex='00000000-0000-0000-0000-0000deadbeef')))

    def test_grub(self):
        gadget_spec = parse("""\
volumes:
  first-image:
    schema: gpt
    bootloader: grub
    structure:
        - type: 00000000-0000-0000-0000-0000deadbeef
          size: 400M
""")
        volume0 = gadget_spec.volumes['first-image']
        self.assertEqual(volume0.bootloader, BootLoader.grub)

    def test_guid_volume_id(self):
        gadget_spec = parse("""\
volumes:
  first-image:
    bootloader: u-boot
    id: 00000000-0000-0000-0000-0000deadbeef
    structure:
        - type: 00000000-0000-0000-0000-0000deadbeef
          size: 400M
""")
        volume0 = gadget_spec.volumes['first-image']
        self.assertEqual(
            volume0.id, UUID(hex='00000000-0000-0000-0000-0000deadbeef'))

    def test_2hex_volume_id(self):
        gadget_spec = parse("""\
volumes:
  first-image:
    bootloader: u-boot
    id: 80
    structure:
        - type: 00000000-0000-0000-0000-0000deadbeef
          size: 400M
""")
        volume0 = gadget_spec.volumes['first-image']
        self.assertEqual(volume0.id, '80')

    def test_volume_name(self):
        gadget_spec = parse("""\
volumes:
  first-image:
    bootloader: u-boot
    structure:
        - name: my volume
          type: 00000000-0000-0000-0000-0000deadbeef
          size: 400M
""")
        volume0 = gadget_spec.volumes['first-image']
        partition0 = volume0.structures[0]
        self.assertEqual(partition0.name, 'my volume')
        self.assertEqual(partition0.filesystem_label, 'my volume')

    def test_duplicate_volume_name(self):
        with ExitStack() as resources:
            cm = resources.enter_context(
                self.assertRaises(GadgetSpecificationError))
            log = resources.enter_context(LogCapture())
            parse("""\
volumes:
  first:
    bootloader: u-boot
    structure:
        - name: one
          type: 00000000-0000-0000-0000-0000deadbeef
          size: 400M
  second:
    structure:
        - name: two
          type: 00000000-0000-0000-0000-0000deadbeef
          size: 400M
  first:
    structure:
        - name: three
          type: 00000000-0000-0000-0000-0000deadbeef
          size: 400M
""")
        self.assertEqual(str(cm.exception), 'Duplicate key: first')
        self.assertEqual(log.logs, [
            (logging.ERROR, 'Duplicate key: first'),
            ])

    def test_volume_offset(self):
        gadget_spec = parse("""\
volumes:
  first-image:
    bootloader: u-boot
    structure:
        - type: 00000000-0000-0000-0000-0000deadbeef
          size: 400M
          offset: 2112
""")
        volume0 = gadget_spec.volumes['first-image']
        partition0 = volume0.structures[0]
        self.assertEqual(partition0.offset, 2112)

    def test_volume_offset_suffix(self):
        gadget_spec = parse("""\
volumes:
  first-image:
    bootloader: u-boot
    structure:
        - type: 00000000-0000-0000-0000-0000deadbeef
          size: 400M
          offset: 3M
""")
        volume0 = gadget_spec.volumes['first-image']
        partition0 = volume0.structures[0]
        self.assertEqual(partition0.offset, MiB(3))

    def test_volume_offset_write(self):
        gadget_spec = parse("""\
volumes:
  first-image:
    schema: gpt
    bootloader: u-boot
    structure:
        - type: 00000000-0000-0000-0000-0000deadbeef
          size: 400M
          offset-write: 1G
""")
        volume0 = gadget_spec.volumes['first-image']
        partition0 = volume0.structures[0]
        self.assertEqual(partition0.offset_write, GiB(1))

    def test_volume_offset_write_relative(self):
        gadget_spec = parse("""\
volumes:
  first-image:
    schema: gpt
    bootloader: u-boot
    structure:
        - type: 00000000-0000-0000-0000-0000deadbeef
          size: 400M
          offset-write: some_label+2112
""")
        volume0 = gadget_spec.volumes['first-image']
        partition0 = volume0.structures[0]
        self.assertEqual(partition0.offset_write, ('some_label', 2112))

    def test_volume_offset_write_is_just_under_4G(self):
        gadget_spec = parse("""\
volumes:
  first-image:
    schema: gpt
    bootloader: u-boot
    structure:
        - type: 00000000-0000-0000-0000-0000deadbeef
          size: 400M
          offset-write: 4294967295
""")
        volume0 = gadget_spec.volumes['first-image']
        partition0 = volume0.structures[0]
        self.assertEqual(partition0.offset_write, GiB(4) - 1)

    def test_volume_size(self):
        gadget_spec = parse("""\
volumes:
  first-image:
    schema: gpt
    bootloader: u-boot
    structure:
        - type: 00000000-0000-0000-0000-0000deadbeef
          size: 2112
""")
        volume0 = gadget_spec.volumes['first-image']
        partition0 = volume0.structures[0]
        self.assertEqual(partition0.size, 2112)

    def test_size_offset_suffix(self):
        gadget_spec = parse("""\
volumes:
  first-image:
    schema: gpt
    bootloader: u-boot
    structure:
        - type: 00000000-0000-0000-0000-0000deadbeef
          size: 3M
""")
        volume0 = gadget_spec.volumes['first-image']
        partition0 = volume0.structures[0]
        self.assertEqual(partition0.size, MiB(3))

    def test_mbr_structure(self):
        gadget_spec = parse("""\
volumes:
  first-image:
    bootloader: u-boot
    structure:
        - type: mbr
          size: 400M
""")
        volume0 = gadget_spec.volumes['first-image']
        partition0 = volume0.structures[0]
        self.assertEqual(partition0.type, 'mbr')
        self.assertEqual(partition0.filesystem, FileSystemType.none)

<<<<<<< HEAD
=======
    def test_mbr_structure_conflicting_id(self):
        self.assertRaises(ValueError, parse, """\
volumes:
  first-image:
    bootloader: u-boot
    structure:
        - type: mbr
          size: 400M
          id: 00000000-0000-0000-0000-0000deadbeef
""")

    def test_mbr_structure_conflicting_filesystem(self):
        self.assertRaises(ValueError, parse, """\
volumes:
  first-image:
    bootloader: u-boot
    structure:
        - type: mbr
          size: 400M
          filesystem: ext4
""")

    def test_bad_hybrid_volume_type_1(self):
        self.assertRaises(ValueError, parse, """\
volumes:
  first-image:
    bootloader: u-boot
    structure:
        - type: 00000000-0000-0000-0000-0000deadbeef,80
          size: 400M
""")

    def test_bad_hybrid_volume_type_2(self):
        self.assertRaises(ValueError, parse, """\
volumes:
  first-image:
    bootloader: u-boot
    structure:
        - type: 00000000-0000-0000-0000-0000deadbeef,\
00000000-0000-0000-0000-0000deadbeef
          size: 400M
""")

    def test_bad_hybrid_volume_type_3(self):
        self.assertRaises(ValueError, parse, """\
volumes:
  first-image:
    bootloader: u-boot
    structure:
        - type: 80,ab
          size: 400M
""")

    def test_bad_hybrid_volume_type_4(self):
        self.assertRaises(ValueError, parse, """\
volumes:
  first-image:
    bootloader: u-boot
    structure:
        - type: 80,
          size: 400M
""")

    def test_bad_hybrid_volume_type_5(self):
        self.assertRaises(ValueError, parse, """\
volumes:
  first-image:
    bootloader: u-boot
    structure:
        - type: ,00000000-0000-0000-0000-0000deadbeef
          size: 400M
""")

>>>>>>> d45c198c
    def test_volume_id(self):
        gadget_spec = parse("""\
volumes:
  first-image:
    schema: gpt
    bootloader: u-boot
    structure:
        - type: 00000000-0000-0000-0000-0000deadbeef
          size: 400M
          id: 00000000-0000-0000-0000-0000deadbeef
""")
        volume0 = gadget_spec.volumes['first-image']
        partition0 = volume0.structures[0]
        self.assertEqual(
            partition0.id, UUID(hex='00000000-0000-0000-0000-0000deadbeef'))

    def test_volume_id_mbr(self):
        # Allowed, but ignored.
        gadget_spec = parse("""\
volumes:
  first-image:
    schema: mbr
    bootloader: u-boot
    structure:
        - type: ef
          size: 400M
          id: 00000000-0000-0000-0000-0000deadbeef
""")
        volume0 = gadget_spec.volumes['first-image']
        partition0 = volume0.structures[0]
        self.assertEqual(
            partition0.id, UUID(hex='00000000-0000-0000-0000-0000deadbeef'))

    def test_volume_filesystem_vfat(self):
        gadget_spec = parse("""\
volumes:
  first-image:
    schema: gpt
    bootloader: u-boot
    structure:
        - type: 00000000-0000-0000-0000-0000deadbeef
          size: 400M
          filesystem: vfat
""")
        volume0 = gadget_spec.volumes['first-image']
        partition0 = volume0.structures[0]
        self.assertEqual(partition0.filesystem, FileSystemType.vfat)

    def test_volume_filesystem_ext4(self):
        gadget_spec = parse("""\
volumes:
  first-image:
    schema: gpt
    bootloader: u-boot
    structure:
        - type: 00000000-0000-0000-0000-0000deadbeef
          size: 400M
          filesystem: ext4
""")
        volume0 = gadget_spec.volumes['first-image']
        partition0 = volume0.structures[0]
        self.assertEqual(partition0.filesystem, FileSystemType.ext4)

    def test_volume_filesystem_none(self):
        gadget_spec = parse("""\
volumes:
  first-image:
    schema: gpt
    bootloader: u-boot
    structure:
        - type: 00000000-0000-0000-0000-0000deadbeef
          size: 400M
          filesystem: none
""")
        volume0 = gadget_spec.volumes['first-image']
        partition0 = volume0.structures[0]
        self.assertEqual(partition0.filesystem, FileSystemType.none)

    def test_volume_filesystem_default_none(self):
        gadget_spec = parse("""\
volumes:
  first-image:
    schema: gpt
    bootloader: u-boot
    structure:
        - type: 00000000-0000-0000-0000-0000deadbeef
          size: 400M
""")
        volume0 = gadget_spec.volumes['first-image']
        partition0 = volume0.structures[0]
        self.assertEqual(partition0.filesystem, FileSystemType.none)

    def test_content_spec_a(self):
        gadget_spec = parse("""\
volumes:
  first-image:
    schema: gpt
    bootloader: u-boot
    structure:
        - type: 00000000-0000-0000-0000-0000deadbeef
          size: 400M
          filesystem: ext4
          content:
          - source: subdir/
            target: /
""")
        volume0 = gadget_spec.volumes['first-image']
        partition0 = volume0.structures[0]
        self.assertEqual(len(partition0.content), 1)
        content0 = partition0.content[0]
        self.assertEqual(content0.source, 'subdir/')
        self.assertEqual(content0.target, '/')

    def test_content_spec_b(self):
        gadget_spec = parse("""\
volumes:
  first-image:
    schema: gpt
    bootloader: u-boot
    structure:
        - type: 00000000-0000-0000-0000-0000deadbeef
          size: 400M
          filesystem: none
          content:
          - image: foo.img
""")
        volume0 = gadget_spec.volumes['first-image']
        partition0 = volume0.structures[0]
        self.assertEqual(len(partition0.content), 1)
        content0 = partition0.content[0]
        self.assertEqual(content0.image, 'foo.img')
        self.assertIsNone(content0.offset)
        self.assertIsNone(content0.offset_write)
        self.assertIsNone(content0.size)

    def test_content_spec_b_offset(self):
        gadget_spec = parse("""\
volumes:
  first-image:
    schema: gpt
    bootloader: u-boot
    structure:
        - type: 00000000-0000-0000-0000-0000deadbeef
          size: 400M
          content:
          - image: foo.img
            offset: 2112
""")
        volume0 = gadget_spec.volumes['first-image']
        partition0 = volume0.structures[0]
        self.assertEqual(len(partition0.content), 1)
        content0 = partition0.content[0]
        self.assertEqual(content0.image, 'foo.img')
        self.assertEqual(content0.offset, 2112)
        self.assertIsNone(content0.offset_write)
        self.assertIsNone(content0.size)

    def test_content_spec_b_offset_suffix(self):
        gadget_spec = parse("""\
volumes:
  first-image:
    schema: gpt
    bootloader: u-boot
    structure:
        - type: 00000000-0000-0000-0000-0000deadbeef
          size: 400M
          content:
          - image: foo.img
            offset: 1M
""")
        volume0 = gadget_spec.volumes['first-image']
        partition0 = volume0.structures[0]
        self.assertEqual(len(partition0.content), 1)
        content0 = partition0.content[0]
        self.assertEqual(content0.image, 'foo.img')
        self.assertEqual(content0.offset, MiB(1))
        self.assertIsNone(content0.offset_write)
        self.assertIsNone(content0.size)

    def test_content_spec_b_offset_write(self):
        gadget_spec = parse("""\
volumes:
  first-image:
    schema: gpt
    bootloader: u-boot
    structure:
        - type: 00000000-0000-0000-0000-0000deadbeef
          size: 400M
          content:
          - image: foo.img
            offset-write: 2112
""")
        volume0 = gadget_spec.volumes['first-image']
        partition0 = volume0.structures[0]
        self.assertEqual(len(partition0.content), 1)
        content0 = partition0.content[0]
        self.assertEqual(content0.image, 'foo.img')
        self.assertIsNone(content0.offset)
        self.assertEqual(content0.offset_write, 2112)
        self.assertIsNone(content0.size)

    def test_content_spec_b_offset_write_suffix(self):
        gadget_spec = parse("""\
volumes:
  first-image:
    schema: gpt
    bootloader: u-boot
    structure:
        - type: 00000000-0000-0000-0000-0000deadbeef
          size: 400M
          content:
          - image: foo.img
            offset-write: 1M
""")
        volume0 = gadget_spec.volumes['first-image']
        partition0 = volume0.structures[0]
        self.assertEqual(len(partition0.content), 1)
        content0 = partition0.content[0]
        self.assertEqual(content0.image, 'foo.img')
        self.assertIsNone(content0.offset)
        self.assertEqual(content0.offset_write, MiB(1))
        self.assertIsNone(content0.size)

    def test_content_spec_b_offset_write_label(self):
        gadget_spec = parse("""\
volumes:
  first-image:
    schema: gpt
    bootloader: u-boot
    structure:
        - type: 00000000-0000-0000-0000-0000deadbeef
          size: 400M
          content:
          - image: foo.img
            offset-write: label+2112
""")
        volume0 = gadget_spec.volumes['first-image']
        partition0 = volume0.structures[0]
        self.assertEqual(len(partition0.content), 1)
        content0 = partition0.content[0]
        self.assertEqual(content0.image, 'foo.img')
        self.assertIsNone(content0.offset)
        self.assertEqual(content0.offset_write, ('label', 2112))
        self.assertIsNone(content0.size)

    def test_content_spec_b_offset_write_is_just_under_4G(self):
        gadget_spec = parse("""\
volumes:
  first-image:
    schema: gpt
    bootloader: u-boot
    structure:
        - type: 00000000-0000-0000-0000-0000deadbeef
          size: 400M
          content:
          - image: foo.img
            offset-write: 4294967295
""")
        volume0 = gadget_spec.volumes['first-image']
        partition0 = volume0.structures[0]
        content0 = partition0.content[0]
        self.assertEqual(content0.offset_write, GiB(4) - 1)

    def test_content_spec_b_size(self):
        gadget_spec = parse("""\
volumes:
  first-image:
    schema: gpt
    bootloader: u-boot
    structure:
        - type: 00000000-0000-0000-0000-0000deadbeef
          size: 400M
          content:
          - image: foo.img
            size: 2112
""")
        volume0 = gadget_spec.volumes['first-image']
        partition0 = volume0.structures[0]
        self.assertEqual(len(partition0.content), 1)
        content0 = partition0.content[0]
        self.assertEqual(content0.image, 'foo.img')
        self.assertIsNone(content0.offset)
        self.assertIsNone(content0.offset_write)
        self.assertEqual(content0.size, 2112)

    def test_content_spec_b_size_suffix(self):
        gadget_spec = parse("""\
volumes:
  first-image:
    schema: gpt
    bootloader: u-boot
    structure:
        - type: 00000000-0000-0000-0000-0000deadbeef
          size: 400M
          content:
          - image: foo.img
            size: 1M
""")
        volume0 = gadget_spec.volumes['first-image']
        partition0 = volume0.structures[0]
        self.assertEqual(len(partition0.content), 1)
        content0 = partition0.content[0]
        self.assertEqual(content0.image, 'foo.img')
        self.assertIsNone(content0.offset)
        self.assertIsNone(content0.offset_write)
        self.assertEqual(content0.size, MiB(1))

    def test_content_a_multiple(self):
        gadget_spec = parse("""\
volumes:
  first-image:
    schema: gpt
    bootloader: u-boot
    structure:
        - type: 00000000-0000-0000-0000-0000deadbeef
          size: 400M
          filesystem: ext4
          content:
          - source: subdir1/
            target: 1/
          - source: subdir2/
            target: 2/
""")
        volume0 = gadget_spec.volumes['first-image']
        partition0 = volume0.structures[0]
        self.assertEqual(len(partition0.content), 2)
        content0 = partition0.content[0]
        self.assertEqual(content0.source, 'subdir1/')
        self.assertEqual(content0.target, '1/')
        content1 = partition0.content[1]
        self.assertEqual(content1.source, 'subdir2/')
        self.assertEqual(content1.target, '2/')

    def test_content_spec_b_multiple(self):
        gadget_spec = parse("""\
volumes:
  first-image:
    schema: gpt
    bootloader: u-boot
    structure:
        - type: 00000000-0000-0000-0000-0000deadbeef
          size: 400M
          content:
          - image: foo1.img
          - image: foo2.img
            offset: 2112
""")
        volume0 = gadget_spec.volumes['first-image']
        partition0 = volume0.structures[0]
        self.assertEqual(len(partition0.content), 2)
        content0 = partition0.content[0]
        self.assertEqual(content0.image, 'foo1.img')
        self.assertIsNone(content0.offset)
        self.assertIsNone(content0.offset_write)
        self.assertIsNone(content0.size)
        content1 = partition0.content[1]
        self.assertEqual(content1.image, 'foo2.img')
        self.assertEqual(content1.offset, 2112)
        self.assertIsNone(content1.offset_write)
        self.assertIsNone(content1.size)

    def test_multiple_volumes_with_bootloader(self):
        gadget_spec = parse("""\
volumes:
  first-image:
    schema: gpt
    structure:
        - type: 00000000-0000-0000-0000-0000deadbeef
          size: 100
  second-image:
    schema: gpt
    structure:
        - type: 00000000-0000-0000-0000-0000feedface
          size: 200
  third-image:
    schema: gpt
    bootloader: u-boot
    structure:
        - type: 00000000-0000-0000-0000-0000deafbead
          size: 300
""")
        self.assertEqual(len(gadget_spec.volumes), 3)
        self.assertEqual({
            'first-image': None,
            'second-image': None,
            'third-image': BootLoader.uboot,
            },
            {key: gadget_spec.volumes[key].bootloader
             for key in gadget_spec.volumes}
            )

    def test_defaults_proper(self):
        gadget_spec = parse("""\
defaults:
  mfq0tsAY:
    some-key: some-value
    other-key: 42
volumes:
  first-image:
    schema: gpt
    structure:
        - type: 00000000-0000-0000-0000-0000deadbeef
          size: 100
  second-image:
    schema: gpt
    structure:
        - type: 00000000-0000-0000-0000-0000feedface
          size: 200
  third-image:
    schema: gpt
    bootloader: u-boot
    structure:
        - type: 00000000-0000-0000-0000-0000deafbead
          size: 300
""")
        self.assertEqual(len(gadget_spec.defaults), 1)
        self.assertEqual(len(gadget_spec.defaults['mfq0tsAY']), 2)
        self.assertEqual(
            gadget_spec.defaults['mfq0tsAY']['some-key'],
            'some-value')
        self.assertEqual(
            gadget_spec.defaults['mfq0tsAY']['other-key'],
            42)


class TestParserErrors(TestCase):
    # Test corner cases, as well as YAML, schema, and specification violations.

    def test_not_yaml(self):
        with ExitStack() as resources:
            cm = resources.enter_context(
                self.assertRaises(GadgetSpecificationError))
            log = resources.enter_context(LogCapture())
            parse("""foo: bar: baz""")
        message = 'gadget.yaml file is not valid YAML'
        self.assertEqual(str(cm.exception), message)
        self.assertEqual(log.logs, [
            (logging.ERROR, message),
            ])

    def test_bad_schema(self):
        with ExitStack() as resources:
            cm = resources.enter_context(
                self.assertRaises(GadgetSpecificationError))
            log = resources.enter_context(LogCapture())
            parse("""\
volumes:
  first-image:
    schema: bad
    bootloader: u-boot
    structure:
        - type: ef
          size: 400M
""")
        message = ("Invalid gadget.yaml value 'bad' @ "
                   'volumes:<volume name>:schema')
        self.assertEqual(str(cm.exception), message)
        self.assertEqual(log.logs, [
            (logging.ERROR, message),
            ])

    def test_implicit_gpt_with_two_digit_type(self):
        with ExitStack() as resources:
            cm = resources.enter_context(
                self.assertRaises(GadgetSpecificationError))
            log = resources.enter_context(LogCapture())
            parse("""\
volumes:
  first-image:
    bootloader: u-boot
    structure:
        - type: ef
          size: 400M
""")
        message = 'MBR structure type with non-MBR schema'
        self.assertEqual(str(cm.exception), message)
        self.assertEqual(log.logs, [
            (logging.ERROR, message),
            ])

    def test_explicit_gpt_with_two_digit_type(self):
        with ExitStack() as resources:
            cm = resources.enter_context(
                self.assertRaises(GadgetSpecificationError))
            log = resources.enter_context(LogCapture())
            parse("""\
volumes:
  first-image:
    schema: gpt
    bootloader: u-boot
    structure:
        - type: ef
          size: 400M
""")
        message = 'MBR structure type with non-MBR schema'
        self.assertEqual(str(cm.exception), message)
        self.assertEqual(log.logs, [
            (logging.ERROR, message),
            ])

    def test_mbr_with_guid_type(self):
        with ExitStack() as resources:
            cm = resources.enter_context(
                self.assertRaises(GadgetSpecificationError))
            log = resources.enter_context(LogCapture())
            parse("""\
volumes:
  first-image:
    schema: mbr
    bootloader: u-boot
    structure:
        - type: 00000000-0000-0000-0000-0000deadbeef
          size: 400M
""")
        message = 'GUID structure type with non-GPT schema'
        self.assertEqual(str(cm.exception), message)
        self.assertEqual(log.logs, [
            (logging.ERROR, message),
            ])

    def test_mbr_with_bogus_type(self):
        with ExitStack() as resources:
            cm = resources.enter_context(
                self.assertRaises(GadgetSpecificationError))
            log = resources.enter_context(LogCapture())
            parse("""\
volumes:
  first-image:
    schema: mbr
    bootloader: u-boot
    structure:
        - type: 801
          size: 400M
""")
        message = 'Invalid gadget.yaml @ volumes:first-image:structure:0:type'
        self.assertEqual(str(cm.exception), message)
        self.assertEqual(log.logs, [
            (logging.ERROR, message),
            ])

    def test_bad_bootloader(self):
        with ExitStack() as resources:
            cm = resources.enter_context(
                self.assertRaises(GadgetSpecificationError))
            log = resources.enter_context(LogCapture())
            parse("""\
volumes:
  first-image:
    schema: gpt
    bootloader: u-boat
    structure:
        - type: 00000000-0000-0000-0000-0000deadbeef
          size: 400M
""")
        message = ("Invalid gadget.yaml value 'u-boat' @ "
                   'volumes:<volume name>:bootloader')
        self.assertEqual(str(cm.exception), message)
        self.assertEqual(log.logs, [
            (logging.ERROR, message),
            ])

    def test_missing_bootloader(self):
        with ExitStack() as resources:
            cm = resources.enter_context(
                self.assertRaises(GadgetSpecificationError))
            log = resources.enter_context(LogCapture())
            parse("""\
volumes:
  first-image:
    schema: gpt
    structure:
        - type: 00000000-0000-0000-0000-0000deadbeef
          size: 400M
""")
        message = 'No bootloader structure named'
        self.assertEqual(str(cm.exception), message)
        self.assertEqual(log.logs, [
            (logging.ERROR, message),
            ])

    def test_missing_bootloader_multiple_volumes(self):
        with ExitStack() as resources:
            cm = resources.enter_context(
                self.assertRaises(GadgetSpecificationError))
            log = resources.enter_context(LogCapture())
            parse("""\
volumes:
  first-image:
    schema: gpt
    structure:
        - type: 00000000-0000-0000-0000-0000deadbeef
          size: 400M
  second-image:
    schema: gpt
    structure:
        - type: 00000000-0000-0000-0000-0000deadbeef
          size: 400M
  third-image:
    schema: gpt
    structure:
        - type: 00000000-0000-0000-0000-0000deadbeef
          size: 400M
""")
        message = 'No bootloader structure named'
        self.assertEqual(str(cm.exception), message)
        self.assertEqual(log.logs, [
            (logging.ERROR, message),
            ])

    def test_no_nuthin(self):
        with ExitStack() as resources:
            cm = resources.enter_context(
                self.assertRaises(GadgetSpecificationError))
            log = resources.enter_context(LogCapture())
            parse('')
        message = 'Empty gadget.yaml'
        self.assertEqual(str(cm.exception), message)
        self.assertEqual(log.logs, [
            (logging.ERROR, message),
            ])

    def test_no_volumes(self):
        with ExitStack() as resources:
            cm = resources.enter_context(
                self.assertRaises(GadgetSpecificationError))
            log = resources.enter_context(LogCapture())
            parse("""\
device-tree-origin: kernel
device-tree: dtree
""")
        message = 'Invalid gadget.yaml @ volumes'
        self.assertEqual(str(cm.exception), message)
        self.assertEqual(log.logs, [
            (logging.ERROR, message),
            ])

    def test_mixed_offset_conflict(self):
        # Most of the structures have an offset, but one doesn't.  The
        # bb00deadbeef part is implicitly offset at 700MiB which because it is
        # 200MiB in size, conflicts with the offset @ 800M of dd00deadbeef.
        with ExitStack() as resources:
            cm = resources.enter_context(
                self.assertRaises(GadgetSpecificationError))
            log = resources.enter_context(LogCapture())
            parse("""\
volumes:
  first:
    schema: gpt
    bootloader: grub
    structure:
        - type: 00000000-0000-0000-0000-dd00deadbeef
          size: 400M
          offset: 800M
        - type: 00000000-0000-0000-0000-cc00deadbeef
          size: 500M
          offset: 200M
        - type: 00000000-0000-0000-0000-bb00deadbeef
          size: 200M
        - type: 00000000-0000-0000-0000-aa00deadbeef
          size: 100M
          offset: 1M
""")
        message = ('Structure conflict! 00000000-0000-0000-0000-dd00deadbeef: '
                   '838860800 <  943718400')
        self.assertEqual(str(cm.exception), message)
        self.assertEqual(log.logs, [
            (logging.ERROR, message),
            ])

    def test_explicit_offset_conflict(self):
        # All of the structures have an offset, but they conflict.
        with ExitStack() as resources:
            cm = resources.enter_context(
                self.assertRaises(GadgetSpecificationError))
            log = resources.enter_context(LogCapture())
            parse("""\
volumes:
  first:
    schema: gpt
    bootloader: grub
    structure:
        - type: 00000000-0000-0000-0000-dd00deadbeef
          size: 400M
          offset: 800M
          name: dd
        - type: 00000000-0000-0000-0000-cc00deadbeef
          size: 500M
          offset: 350M
          name: cc
        - type: 00000000-0000-0000-0000-bb00deadbeef
          size: 100M
          offset: 1200M
          name: bb
        - type: 00000000-0000-0000-0000-aa00deadbeef
          size: 100M
          offset: 1M
          name: aa
""")
        message = 'Structure conflict! dd: 838860800 <  891289600'
        self.assertEqual(str(cm.exception), message)
        self.assertEqual(log.logs, [
            (logging.ERROR, message),
            ])

    def test_bad_volume_id(self):
        with ExitStack() as resources:
            cm = resources.enter_context(
                self.assertRaises(GadgetSpecificationError))
            log = resources.enter_context(LogCapture())
            parse("""\
volumes:
  first-image:
    schema: gpt
    bootloader: u-boot
    id: 3g
    structure:
        - type: 00000000-0000-0000-0000-0000deadbeef
          size: 400M
""")
        message = 'Invalid gadget.yaml @ volumes:first-image:id'
        self.assertEqual(str(cm.exception), message)
        self.assertEqual(log.logs, [
            (logging.ERROR, message),
            ])

    def test_bad_integer_volume_id(self):
        with ExitStack() as resources:
            cm = resources.enter_context(
                self.assertRaises(GadgetSpecificationError))
            log = resources.enter_context(LogCapture())
            parse("""\
volumes:
  first-image:
    schema: gpt
    bootloader: u-boot
    id: 801
    structure:
        - type: 00000000-0000-0000-0000-0000deadbeef
          size: 400M
""")
        message = 'Invalid gadget.yaml @ volumes:first-image:id'
        self.assertEqual(str(cm.exception), message)
        self.assertEqual(log.logs, [
            (logging.ERROR, message),
            ])

    def test_disallow_hybrid_volume_id(self):
        with ExitStack() as resources:
            cm = resources.enter_context(
                self.assertRaises(GadgetSpecificationError))
            log = resources.enter_context(LogCapture())
            parse("""\
volumes:
  first-image:
    bootloader: u-boot
    structure:
        - type: 00000000-0000-0000-0000-0000deadbeef
          size: 400M
          id: 80,00000000-0000-0000-0000-0000deadbeef
""")
        message = 'Invalid gadget.yaml @ volumes:first-image:structure:0:id'
        self.assertEqual(str(cm.exception), message)
        self.assertEqual(log.logs, [
            (logging.ERROR, message),
            ])

    def test_volume_id_not_guid(self):
        with ExitStack() as resources:
            cm = resources.enter_context(
                self.assertRaises(GadgetSpecificationError))
            log = resources.enter_context(LogCapture())
            parse("""\
volumes:
  first-image:
    schema: gpt
    bootloader: u-boot
    structure:
        - type: 00000000-0000-0000-0000-0000deadbeef
          size: 400M
          id: ef
""")
        message = 'Invalid gadget.yaml @ volumes:first-image:structure:0:id'
        self.assertEqual(str(cm.exception), message)
        self.assertEqual(log.logs, [
            (logging.ERROR, message),
            ])

    def test_no_structure(self):
        with ExitStack() as resources:
            cm = resources.enter_context(
                self.assertRaises(GadgetSpecificationError))
            log = resources.enter_context(LogCapture())
            parse("""\
volumes:
  first-image:
    bootloader: u-boot
""")
        message = 'Invalid gadget.yaml @ volumes:first-image:structure'
        self.assertEqual(str(cm.exception), message)
        self.assertEqual(log.logs, [
            (logging.ERROR, message),
            ])

    def test_volume_offset_write_relative_syntax_error(self):
        with ExitStack() as resources:
            cm = resources.enter_context(
                self.assertRaises(GadgetSpecificationError))
            log = resources.enter_context(LogCapture())
            parse("""\
volumes:
  first-image:
    schema: gpt
    bootloader: u-boot
    structure:
        - type: 00000000-0000-0000-0000-0000deadbeef
          size: 400M
          offset-write: some_label%2112
""")
        message = ('Invalid gadget.yaml @ '
                   'volumes:first-image:structure:0:offset-write')
        self.assertEqual(str(cm.exception), message)
        self.assertEqual(log.logs, [
            (logging.ERROR, message),
            ])

    def test_volume_offset_write_larger_than_32bit(self):
        with ExitStack() as resources:
            cm = resources.enter_context(
                self.assertRaises(GadgetSpecificationError))
            log = resources.enter_context(LogCapture())
            parse("""\
volumes:
  first-image:
    schema: gpt
    bootloader: u-boot
    structure:
        - type: 00000000-0000-0000-0000-0000deadbeef
          size: 400M
          offset-write: 8G
""")
        message = ('Invalid gadget.yaml @ '
                   'volumes:first-image:structure:0:offset-write')
        self.assertEqual(str(cm.exception), message)
        self.assertEqual(log.logs, [
            (logging.ERROR, message),
            ])

    def test_volume_offset_write_is_4G(self):
        # 4GiB is just outside 32 bits.
        with ExitStack() as resources:
            cm = resources.enter_context(
                self.assertRaises(GadgetSpecificationError))
            log = resources.enter_context(LogCapture())
            parse("""\
volumes:
  first-image:
    schema: gpt
    bootloader: u-boot
    structure:
        - type: 00000000-0000-0000-0000-0000deadbeef
          size: 400M
          offset-write: 4G
""")
        message = ('Invalid gadget.yaml @ '
                   'volumes:first-image:structure:0:offset-write')
        self.assertEqual(str(cm.exception), message)
        self.assertEqual(log.logs, [
            (logging.ERROR, message),
            ])

    def test_no_size(self):
        with ExitStack() as resources:
            cm = resources.enter_context(
                self.assertRaises(GadgetSpecificationError))
            log = resources.enter_context(LogCapture())
            parse("""\
volumes:
  first-image:
    bootloader: u-boot
    structure:
        - type: 00000000-0000-0000-0000-0000deadbeef
""")
        message = 'Invalid gadget.yaml @ volumes:first-image:structure:0:size'
        self.assertEqual(str(cm.exception), message)
        self.assertEqual(log.logs, [
            (logging.ERROR, message),
            ])

    def test_mbr_structure_conflicting_filesystem(self):
        with ExitStack() as resources:
            cm = resources.enter_context(
                self.assertRaises(GadgetSpecificationError))
            log = resources.enter_context(LogCapture())
            parse("""\
volumes:
  first-image:
    bootloader: u-boot
    structure:
        - type: mbr
          size: 400M
          filesystem: ext4
""")
        message = 'mbr type must not specify a file system'
        self.assertEqual(str(cm.exception), message)
        self.assertEqual(log.logs, [
            (logging.ERROR, message),
            ])

    def test_bad_hybrid_volume_type_1(self):
        with ExitStack() as resources:
            cm = resources.enter_context(
                self.assertRaises(GadgetSpecificationError))
            log = resources.enter_context(LogCapture())
            parse("""\
volumes:
  first-image:
    bootloader: u-boot
    structure:
        - type: 00000000-0000-0000-0000-0000deadbeef,80
          size: 400M
""")
        message = 'Invalid gadget.yaml @ volumes:first-image:structure:0:type'
        self.assertEqual(str(cm.exception), message)
        self.assertEqual(log.logs, [
            (logging.ERROR, message),
            ])

    def test_bad_hybrid_volume_type_2(self):
        with ExitStack() as resources:
            cm = resources.enter_context(
                self.assertRaises(GadgetSpecificationError))
            log = resources.enter_context(LogCapture())
            parse("""\
volumes:
  first-image:
    bootloader: u-boot
    structure:
        - type: 00000000-0000-0000-0000-0000deadbeef,\
00000000-0000-0000-0000-0000deadbeef
          size: 400M
""")
        message = 'Invalid gadget.yaml @ volumes:first-image:structure:0:type'
        self.assertEqual(str(cm.exception), message)
        self.assertEqual(log.logs, [
            (logging.ERROR, message),
            ])

    def test_bad_hybrid_volume_type_3(self):
        with ExitStack() as resources:
            cm = resources.enter_context(
                self.assertRaises(GadgetSpecificationError))
            log = resources.enter_context(LogCapture())
            parse("""\
volumes:
  first-image:
    bootloader: u-boot
    structure:
        - type: 80,ab
          size: 400M
""")
        message = 'Invalid gadget.yaml @ volumes:first-image:structure:0:type'
        self.assertEqual(str(cm.exception), message)
        self.assertEqual(log.logs, [
            (logging.ERROR, message),
            ])

    def test_bad_hybrid_volume_type_4(self):
        with ExitStack() as resources:
            cm = resources.enter_context(
                self.assertRaises(GadgetSpecificationError))
            log = resources.enter_context(LogCapture())
            parse("""\
volumes:
  first-image:
    bootloader: u-boot
    structure:
        - type: 80,
          size: 400M
""")
        message = 'Invalid gadget.yaml @ volumes:first-image:structure:0:type'
        self.assertEqual(str(cm.exception), message)
        self.assertEqual(log.logs, [
            (logging.ERROR, message),
            ])

    def test_bad_hybrid_volume_type_5(self):
        with ExitStack() as resources:
            cm = resources.enter_context(
                self.assertRaises(GadgetSpecificationError))
            log = resources.enter_context(LogCapture())
            parse("""\
volumes:
  first-image:
    bootloader: u-boot
    structure:
        - type: ,00000000-0000-0000-0000-0000deadbeef
          size: 400M
""")
        message = 'gadget.yaml file is not valid YAML'
        self.assertEqual(str(cm.exception), message)
        self.assertEqual(log.logs, [
            (logging.ERROR, message),
            ])

    def test_volume_filesystem_bad(self):
        with ExitStack() as resources:
            cm = resources.enter_context(
                self.assertRaises(GadgetSpecificationError))
            log = resources.enter_context(LogCapture())
            parse("""\
volumes:
  first-image:
    bootloader: u-boot
    structure:
        - type: 00000000-0000-0000-0000-0000deadbeef
          size: 400M
          filesystem: zfs
""")
        message = ("Invalid gadget.yaml value 'zfs' @ "
                   'volumes:<volume name>:structure:<N>:filesystem')
        self.assertEqual(str(cm.exception), message)
        self.assertEqual(log.logs, [
            (logging.ERROR, message),
            ])

    def test_content_spec_b_offset_write_larger_than_32bit(self):
        with ExitStack() as resources:
            cm = resources.enter_context(
                self.assertRaises(GadgetSpecificationError))
            log = resources.enter_context(LogCapture())
            parse("""\
volumes:
  first-image:
    schema: gpt
    bootloader: u-boot
    structure:
        - type: 00000000-0000-0000-0000-0000deadbeef
          size: 400M
          content:
          - image: foo.img
            offset-write: 8G
""")
        # XXX https://github.com/alecthomas/voluptuous/issues/239
        message = ('Invalid gadget.yaml @ '
                   'volumes:first-image:structure:0:content:0')
        front, colon, end = str(cm.exception).rpartition(':')
        self.assertEqual(front, message)
        self.assertIn(end, ['offset-write', 'image'])
        self.assertEqual(len(log.logs), 1)
        level, error_message = log.logs[0]
        self.assertEqual(level, logging.ERROR)
        front, colon, end = error_message.rpartition(':')
        self.assertEqual(front, message)
        self.assertIn(end, ['offset-write', 'image'])

    def test_content_spec_b_offset_write_is_4G(self):
        # 4GiB is just outside 32 bits.
        with ExitStack() as resources:
            cm = resources.enter_context(
                self.assertRaises(GadgetSpecificationError))
            log = resources.enter_context(LogCapture())
            parse("""\
volumes:
  first-image:
    schema: gpt
    bootloader: u-boot
    structure:
        - type: 00000000-0000-0000-0000-0000deadbeef
          size: 400M
          content:
          - image: foo.img
            offset-write: 4G
""")
        # XXX https://github.com/alecthomas/voluptuous/issues/239
        message = ('Invalid gadget.yaml @ '
                   'volumes:first-image:structure:0:content:0')
        front, colon, end = str(cm.exception).rpartition(':')
        self.assertEqual(front, message)
        self.assertIn(end, ['offset-write', 'image'])
        self.assertEqual(len(log.logs), 1)
        level, error_message = log.logs[0]
        self.assertEqual(level, logging.ERROR)
        front, colon, end = error_message.rpartition(':')
        self.assertEqual(front, message)
        self.assertIn(end, ['offset-write', 'image'])

    def test_wrong_content_1(self):
        with ExitStack() as resources:
            cm = resources.enter_context(
                self.assertRaises(GadgetSpecificationError))
            log = resources.enter_context(LogCapture())
            parse("""\
volumes:
  first-image:
    schema: gpt
    bootloader: u-boot
    structure:
        - type: 00000000-0000-0000-0000-0000deadbeef
          size: 400M
          filesystem: none
          content:
          - source: subdir/
            target: /
""")
        message = 'filesystem: none missing image file name'
        self.assertEqual(str(cm.exception), message)
        self.assertEqual(log.logs, [
            (logging.ERROR, message),
            ])

    def test_wrong_content_2(self):
        with ExitStack() as resources:
            cm = resources.enter_context(
                self.assertRaises(GadgetSpecificationError))
            log = resources.enter_context(LogCapture())
            parse("""\
volumes:
  first-image:
    schema: gpt
    bootloader: u-boot
    structure:
        - type: 00000000-0000-0000-0000-0000deadbeef
          size: 400M
          filesystem: ext4
          content:
          - image: foo.img
""")
        message = 'filesystem: vfat|ext4 missing source/target'
        self.assertEqual(str(cm.exception), message)
        self.assertEqual(log.logs, [
            (logging.ERROR, message),
            ])

    def test_content_conflict_1(self):
        with ExitStack() as resources:
            cm = resources.enter_context(
                self.assertRaises(GadgetSpecificationError))
            log = resources.enter_context(LogCapture())
            parse("""\
volumes:
  first-image:
    schema: gpt
    bootloader: u-boot
    structure:
        - type: 00000000-0000-0000-0000-0000deadbeef
          size: 400M
          filesystem: ext4
          content:
          - source: subdir/
            target: /
          - image: foo.img
""")
        # https://github.com/alecthomas/voluptuous/issues/239
        #
        # XXX Because of the above bug, we can't actually guarantee what error
        # message we'll see.  All we know is that we *will* get an exception,
        # and that the error message will match what's in the logs.
        message = str(cm.exception)
        self.assertEqual(log.logs, [
            (logging.ERROR, message),
            ])

    def test_content_conflict_2(self):
        with ExitStack() as resources:
            cm = resources.enter_context(
                self.assertRaises(GadgetSpecificationError))
            log = resources.enter_context(LogCapture())
            parse("""\
volumes:
  first-image:
    schema: gpt
    bootloader: u-boot
    structure:
        - type: 00000000-0000-0000-0000-0000deadbeef
          size: 400M
          filesystem: ext4
          content:
          - image: foo.img
          - source: subdir/
            target: /
""")
        # https://github.com/alecthomas/voluptuous/issues/239
        #
        # XXX Because of the above bug, we can't actually guarantee what error
        # message we'll see.  All we know is that we *will* get an exception,
        # and that the error message will match what's in the logs.
        message = str(cm.exception)
        self.assertEqual(log.logs, [
            (logging.ERROR, message),
            ])


class TestPartOrder(TestCase):
    # LP: #1631423
    maxDiff = None

    def test_implicit_offset_ordering(self):
        # None of the structures have an offset.  They get ordered in yaml
        # appearance order with offsets calculated to be the end of the
        # previous structure.
        gadget_spec = parse("""\
volumes:
  first:
    schema: gpt
    bootloader: grub
    structure:
        - type: 00000000-0000-0000-0000-dd00deadbeef
          size: 400M
        - type: 00000000-0000-0000-0000-cc00deadbeef
          size: 500M
        - type: 00000000-0000-0000-0000-bb00deadbeef
          size: 100M
        - type: 00000000-0000-0000-0000-aa00deadbeef
          size: 100M
""")
        parts = gadget_spec.volumes['first'].structures
        self.assertEqual(
            [(part.type, part.offset) for part in parts], [
                (UUID('00000000-0000-0000-0000-dd00deadbeef'), MiB(1)),
                (UUID('00000000-0000-0000-0000-cc00deadbeef'), MiB(401)),
                (UUID('00000000-0000-0000-0000-bb00deadbeef'), MiB(901)),
                (UUID('00000000-0000-0000-0000-aa00deadbeef'), MiB(1001)),
                ])

    def test_explicit_offset_ordering(self):
        # All of the structures have an offset, so they get ordered that way.
        gadget_spec = parse("""\
volumes:
  first:
    schema: gpt
    bootloader: grub
    structure:
        - type: 00000000-0000-0000-0000-dd00deadbeef
          size: 400M
          offset: 800M
        - type: 00000000-0000-0000-0000-cc00deadbeef
          size: 500M
          offset: 200M
        - type: 00000000-0000-0000-0000-bb00deadbeef
          size: 100M
          offset: 1200M
        - type: 00000000-0000-0000-0000-aa00deadbeef
          size: 100M
          offset: 1M
""")
        parts = gadget_spec.volumes['first'].structures
        self.assertEqual(
            [(part.type, part.offset) for part in parts], [
                (UUID('00000000-0000-0000-0000-aa00deadbeef'), MiB(1)),
                (UUID('00000000-0000-0000-0000-cc00deadbeef'), MiB(200)),
                (UUID('00000000-0000-0000-0000-dd00deadbeef'), MiB(800)),
                (UUID('00000000-0000-0000-0000-bb00deadbeef'), MiB(1200)),
                ])

    def test_mixed_offset_ordering(self):
        # Most of the structures have an offset, but one doesn't.  The
        # bb00deadbeef part is implicitly offset at 700MiB.
        gadget_spec = parse("""\
volumes:
  first:
    schema: gpt
    bootloader: grub
    structure:
        - type: 00000000-0000-0000-0000-dd00deadbeef
          size: 400M
          offset: 800M
        - type: 00000000-0000-0000-0000-cc00deadbeef
          size: 500M
          offset: 200M
        - type: 00000000-0000-0000-0000-bb00deadbeef
          size: 100M
        - type: 00000000-0000-0000-0000-aa00deadbeef
          size: 100M
          offset: 1M
""")
        parts = gadget_spec.volumes['first'].structures
        self.assertEqual(
            [(part.type, part.offset) for part in parts], [
                (UUID('00000000-0000-0000-0000-aa00deadbeef'), MiB(1)),
                (UUID('00000000-0000-0000-0000-cc00deadbeef'), MiB(200)),
                (UUID('00000000-0000-0000-0000-bb00deadbeef'), MiB(700)),
                (UUID('00000000-0000-0000-0000-dd00deadbeef'), MiB(800)),
                ])<|MERGE_RESOLUTION|>--- conflicted
+++ resolved
@@ -329,8 +329,6 @@
         self.assertEqual(partition0.type, 'mbr')
         self.assertEqual(partition0.filesystem, FileSystemType.none)
 
-<<<<<<< HEAD
-=======
     def test_mbr_structure_conflicting_id(self):
         self.assertRaises(ValueError, parse, """\
 volumes:
@@ -404,7 +402,6 @@
           size: 400M
 """)
 
->>>>>>> d45c198c
     def test_volume_id(self):
         gadget_spec = parse("""\
 volumes:
