--- conflicted
+++ resolved
@@ -509,11 +509,7 @@
                     '83', '0FC63DAF-8483-4772-8E79-3D69D8477DE4'),
                 None, StructureRole.system_data,  # id, role
                 FileSystemType.ext4,              # file system type
-<<<<<<< HEAD
-                'writable',                       # file system name
-=======
-                'system-data',                       # file system label
->>>>>>> 919fc46d
+                'writable',                       # file system label
                 []))                              # contents
     if not bootloader_seen:
         raise GadgetSpecificationError('No bootloader structure named')
